--- conflicted
+++ resolved
@@ -1,10 +1,7 @@
 import logging
 import os
 from abc import ABC
-<<<<<<< HEAD
-=======
 from collections import Counter
->>>>>>> 6aad3481
 from copy import deepcopy
 from typing import Dict, Callable, Tuple, Union, List, Optional
 
@@ -107,14 +104,9 @@
         # check if cache exists or refresh_cache is True
         if os.path.exists(self.filepath) and (not refresh_cache):
             # load from cache
-<<<<<<< HEAD
-            logging.debug(
+            logger.debug(
                 f"Loaded {self.dataset_name} base dataset from {self.filepath}"
             )
-=======
-            logger.debug(
-                f"Loaded {self.dataset_name} base dataset from {self.filepath}")
->>>>>>> 6aad3481
             self.patients = load_pickle(self.filepath)
         else:
             # load from raw data
@@ -303,13 +295,9 @@
     def stat(self) -> str:
         """Returns some statistics of the base dataset."""
         lines = list()
-<<<<<<< HEAD
+        lines.append("")
         lines.append(f"Statistics of base dataset (dev={self.dev}):")
         lines.append(f"\t- Dataset: {self.dataset_name}")
-=======
-        lines.append("")
-        lines.append(f"Statistics of {self.dataset_name} dataset (dev={self.dev}):")
->>>>>>> 6aad3481
         lines.append(f"\t- Number of patients: {len(self.patients)}")
         num_visits = [len(p) for p in self.patients.values()]
         lines.append(f"\t- Number of visits: {sum(num_visits)}")
@@ -328,133 +316,12 @@
         print("\n".join(lines))
         return "\n".join(lines)
 
-<<<<<<< HEAD
-=======
-    def task_stat(self) -> str:
-        """Returns some statistics of the task-specific dataset."""
-        if self.task is None:
-            raise ValueError("Please set task first.")
-        lines = list()
-        lines.append("")
-        lines.append(f"Statistics of {self.task} task:")
-        lines.append(f"\t- Dataset: {self.dataset_name} (dev={self.dev})")
-        lines.append(f"\t- Number of samples: {len(self)}")
-        num_patients = len(set([sample["patient_id"] for sample in self.samples]))
-        lines.append(f"\t- Number of patients: {num_patients}")
-        num_visits = len(set([sample["visit_id"] for sample in self.samples]))
-        lines.append(f"\t- Number of visits: {num_visits}")
-        lines.append(
-            f"\t- Number of visits per patient: {len(self) / num_patients:.4f}"
-        )
-        for key in self.samples[0]:
-            if key in ["patient_id", "visit_id"]:
-                continue
-            # key's feature is a list
-            if type(self.samples[0][key]) == list:
-                # check if the list also contains lists
-                nested = [isinstance(e, list) for s in self.samples for e in s[key]]
-                # key's feature is a list of lists
-                if any(nested):
-                    num_events = [
-                        len(flatten_list(sample[key])) for sample in self.samples
-                    ]
-                # key's feature is a list of values
-                else:
-                    num_events = [len(sample[key]) for sample in self.samples]
-            # key's feature is a single value
-            else:
-                num_events = [1 for sample in self.samples]
-            lines.append(f"\t- {key}:")
-            lines.append(f"\t\t- Number of {key} per sample: "
-                         f"{sum(num_events) / len(num_events):.4f}")
-            lines.append(
-                f"\t\t- Number of unique {key}: {len(self.get_all_tokens(key))}"
-            )
-            distribution = self.get_distribution_tokens(key)
-            top10 = sorted(distribution.items(), key=lambda x: x[1], reverse=True)[:10]
-            lines.append(
-                f"\t\t- Distribution of {key} (Top-10): {top10}")
-        lines.append("")
-        print("\n".join(lines))
-        return "\n".join(lines)
-
->>>>>>> 6aad3481
     @staticmethod
     def info():
         """Prints the output format."""
         print(INFO_MSG)
 
-<<<<<<< HEAD
     def set_task(
-=======
-
-class SampleDataset(ABC, Dataset):
-    """Abstract sample dataset class.
-
-    This dataset takes the processed data samples as an input list
-    
-    Args:
-        samples: the processed data samples.
-
-    Attributes:
-        samples: Optional[List[Dict]], a list of samples, each sample is a dict with:
-            1. patient_id, 
-            2. visit_id,
-            3. other task-specific attributes as feature key,
-            4. one label key
-        
-            E.g., 
-                samples[0] = {
-                    visit_id: 1,
-                    patient_id: 1,
-                    "codnition": ["A", "B"],
-                    "procedure": ["C", "D"],
-                    "label": 1
-                }
-                
-        patient_to_index: Optional[Dict[str, List[int]]], a dict mapping patient_id to
-            a list of sample indices. Default is None.
-        visit_to_index: Optional[Dict[str, List[int]]], a dict mapping visit_id to a
-            list of sample indices. Default is None.
-    """
-
-    def __init__(self, samples, dataset_name="dataset"):
-        self.dataset_name: str = dataset_name
-        self.sanity_check(samples)
-        self.samples: List[Dict] = samples
-        self.patient_to_index: Optional[Dict[str, List[int]]] = self._index_patient()
-        self.visit_to_index: Optional[Dict[str, List[int]]] = self._index_visit()
-
-    def _index_patient(self) -> Dict[str, List[int]]:
-        """Helper function which indexes the samples by patient_id.
-
-        Will be called in set_task().
-
-        Returns:
-            patient_to_index: Dict[str, int], a dict mapping patient_id to a list
-                of sample indices.
-        """
-        patient_to_index = {}
-        for idx, sample in enumerate(self.samples):
-            patient_to_index.setdefault(sample["patient_id"], []).append(idx)
-        return patient_to_index
-
-    def _index_visit(self) -> Dict[str, List[int]]:
-        """Helper function which indexes the samples by visit_id.
-
-        Will be called in set_task().
-
-        Returns:
-            visit_to_index: Dict[str, int], a dict mapping visit_id to a list
-                of sample indices.
-        """
-        visit_to_index = {}
-        for idx, sample in enumerate(self.samples):
-            visit_to_index.setdefault(sample["visit_id"], []).append(idx)
-        return visit_to_index
-
-    def get_all_tokens(
->>>>>>> 6aad3481
             self,
             task_fn: Callable,
             task_name: Optional[str] = None,
@@ -474,19 +341,7 @@
                 function will be used.
 
         Returns:
-<<<<<<< HEAD
             sample_dataset: the task-specific sample dataset.
-=======
-            distribution: a dict mapping token to count.
-        """
-
-        tokens = self.get_all_tokens(key, remove_duplicates=False, sort=False)
-        counter = Counter(tokens)
-        return counter
-
-    def __getitem__(self, index) -> Dict:
-        """Returns a sample by index.
->>>>>>> 6aad3481
 
         Note:
             In `task_fn`, a patient may be converted to multiple samples, e.g.,
@@ -495,7 +350,6 @@
                 Patients can also be excluded from the task dataset by returning
                 an empty list.
         """
-<<<<<<< HEAD
         if task_name is None:
             task_name = task_fn.__name__
         samples = []
@@ -506,100 +360,4 @@
         sample_dataset = SampleDataset(samples,
                                        dataset_name=self.dataset_name,
                                        task_name=task_name, )
-        return sample_dataset
-=======
-        return self.samples[index]
-
-    def __str__(self):
-        """Prints some information of the dataset."""
-        return f"{self.dataset_name} base dataset"
-
-    def __len__(self):
-        """Returns the number of samples in the dataset."""
-        return len(self.samples)
-
-    def stat(self) -> None:
-        """Returns some statistics of the task-specific dataset."""
-        lines = list()
-        lines.append(f"\t- Dataset: {self.dataset_name}")
-        lines.append(f"\t- Number of samples: {len(self)}")
-        num_patients = len(set([sample["patient_id"] for sample in self.samples]))
-        lines.append(f"\t- Number of patients: {num_patients}")
-        num_visits = len(set([sample["visit_id"] for sample in self.samples]))
-        lines.append(f"\t- Number of visits: {num_visits}")
-        lines.append(
-            f"\t- Number of visits per patient: {len(self) / num_patients:.4f}"
-        )
-        for key in self.samples[0]:
-            if key in ["patient_id", "visit_id"]:
-                continue
-            # key's feature is a list
-            if type(self.samples[0][key]) == list:
-                # check if the list also contains lists
-                nested = [isinstance(e, list) for s in self.samples for e in s[key]]
-                # key's feature is a list of lists
-                if any(nested):
-                    num_events = [
-                        len(flatten_list(sample[key])) for sample in self.samples
-                    ]
-                # key's feature is a list of values
-                else:
-                    num_events = [len(sample[key]) for sample in self.samples]
-            # key's feature is a single value
-            else:
-                num_events = [1 for sample in self.samples]
-            lines.append(f"\t- {key}:")
-            lines.append(f"\t\t- Number of {key} per sample: "
-                         f"{sum(num_events) / len(num_events):.4f}")
-            lines.append(
-                f"\t\t- Number of unique {key}: {len(self.get_all_tokens(key))}"
-            )
-            distribution = self.get_distribution_tokens(key)
-            top10 = sorted(distribution.items(), key=lambda x: x[1], reverse=True)[:10]
-            lines.append(
-                f"\t\t- Distribution of {key} (Top-10): {top10}")
-        print("\n".join(lines))
-        return "\n".join(lines)
-
-
-if __name__ == "__main__":
-    samples = [
-        {"patient_id": "1", "visit_id": "1", "conditions": ["A", "B", "C"], "label": 0},
-        {"patient_id": "1", "visit_id": "2", "conditions": ["A", "C", "D"], "label": 1}
-    ]
-    samples2 = [
-        {'patient_id': 'patient-0',
-         'visit_id': 'visit-0',
-         'conditions': ['cond-33',
-                        'cond-86',
-                        'cond-80'],
-         'procedures': ['prod-11',
-                        'prod-8',
-                        'prod-15',
-                        'prod-66',
-                        'prod-91',
-                        'prod-94'],
-         'label': 1},
-        {'patient_id': 'patient-0',
-         'visit_id': 'visit-0',
-         'conditions': ['cond-33',
-                        'cond-86',
-                        'cond-80'],
-         'procedures': ['prod-11',
-                        'prod-8',
-                        'prod-15',
-                        'prod-66',
-                        'prod-91',
-                        'prod-94'],
-         'label': 1}
-    ]
-
-    dataset = SampleDataset(
-        samples=samples2,
-        dataset_name="test")
-
-    print(dataset.stat())
-    data = iter(dataset)
-    print(next(data))
-    print(next(data))
->>>>>>> 6aad3481
+        return sample_dataset