--- conflicted
+++ resolved
@@ -2,11 +2,7 @@
 from typing import Dict
 import pandas as pd
 
-<<<<<<< HEAD
-from tasks.task_template import TaskTemplate# from pyhealth.tasks import TaskTemplate
-=======
 from pyhealth.tasks.task_template import TaskTemplate
->>>>>>> ec3c1aa4
 
 
 @dataclass(frozen=True)
