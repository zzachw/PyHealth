--- conflicted
+++ resolved
@@ -23,8 +23,5 @@
 from .stagenet import StageNet, StageNetLayer
 from .tcn import TCN, TCNLayer
 from .molerec import MoleRec, MoleRecLayer
-<<<<<<< HEAD
 from .cross_modal_transformer import Seq_Cross_Modal_Transformer_PyHealth
-=======
-from .medlink import MedLink
->>>>>>> 6c078776
+from .medlink import MedLink