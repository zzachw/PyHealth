import logging
import os
from collections import defaultdict
from typing import List, Optional, Dict
from urllib.error import HTTPError

import pyhealth.medcode as medcode
from pyhealth.medcode.utils import MODULE_CACHE_PATH, download_and_read_csv
from pyhealth.utils import load_pickle, save_pickle

logger = logging.getLogger(__name__)


class CrossMap:
    """Contains mapping between two medical code systems.

    `CrossMap` is a base class for all possible mappings. It will be
    initialized with two specific medical code systems with
    `CrossMap.load(source_vocabulary, target_vocabulary)`.
    """

    def __init__(
        self,
        source_vocabulary: str,
        target_vocabulary: str,
        refresh_cache: bool = False,
    ):
        self.s_vocab = source_vocabulary
        self.t_vocab = target_vocabulary

        # load mapping
        pickle_filename = f"{self.s_vocab}_to_{self.t_vocab}.pkl"
        pickle_filepath = os.path.join(MODULE_CACHE_PATH, pickle_filename)
        if os.path.exists(pickle_filepath) and (not refresh_cache):
<<<<<<< HEAD
            logging.debug(
                f"Loaded {self.s_vocab}->{self.t_vocab} mapping "
                f"from {pickle_filepath}"
            )
=======
            logger.debug(f"Loaded {self.s_vocab}->{self.t_vocab} mapping "
                         f"from {pickle_filepath}")
>>>>>>> 6aad3481
            self.mapping = load_pickle(pickle_filepath)
        else:
            logger.debug(f"Processing {self.s_vocab}->{self.t_vocab} mapping...")
            try:
                local_filename = f"{self.s_vocab}_to_{self.t_vocab}.csv"
                df = download_and_read_csv(local_filename, refresh_cache)
            except HTTPError:
                local_filename = f"{self.t_vocab}_to_{self.s_vocab}.csv"
                df = download_and_read_csv(local_filename, refresh_cache)
            self.mapping = defaultdict(list)
            for _, row in df.iterrows():
                self.mapping[row[self.s_vocab]].append(row[self.t_vocab])
<<<<<<< HEAD
            logging.debug(
                f"Saved {self.s_vocab}->{self.t_vocab} mapping " f"to {pickle_filepath}"
            )
=======
            logger.debug(f"Saved {self.s_vocab}->{self.t_vocab} mapping "
                         f"to {pickle_filepath}")
>>>>>>> 6aad3481
            save_pickle(self.mapping, pickle_filepath)

        # load source and target vocabulary classes
        self.s_class = getattr(medcode, source_vocabulary)()
        self.t_class = getattr(medcode, target_vocabulary)()
        return

    @classmethod
    def load(
        cls,
        source_vocabulary: str,
        target_vocabulary: str,
        refresh_cache: bool = False,
    ):
        """Initializes the mapping between two medical code systems.

        Args:
            source_vocabulary: source medical code system.
            target_vocabulary: target medical code system.
            refresh_cache: whether to refresh the cache. Default is False.

        Examples:
            >>> from pyhealth.medcode import CrossMap
            >>> mapping = CrossMap("ICD9CM", "CCSCM")
            >>> mapping.map("428.0")
            ['108']

            >>> mapping = CrossMap.load("NDC", "ATC")
            >>> mapping.map("00527051210", target_kwargs={"level": 3})
            ['A11C']
        """
        return cls(source_vocabulary, target_vocabulary, refresh_cache)

    def map(
        self,
        source_code: str,
        source_kwargs: Optional[Dict] = None,
        target_kwargs: Optional[Dict] = None,
    ) -> List[str]:
        """Maps a source code to a list of target codes.

        Args:
            source_code: source code.
            **source_kwargs: additional arguments for the source code. Will be
                passed to `self.s_class.convert()`. Default is empty dict.
            **target_kwargs: additional arguments for the target code. Will be
                passed to `self.t_class.convert()`. Default is empty dict.

        Returns:
            A list of target codes.
        """
        if source_kwargs is None:
            source_kwargs = {}
        if target_kwargs is None:
            target_kwargs = {}
        source_code = self.s_class.standardize(source_code)
        source_code = self.s_class.convert(source_code, **source_kwargs)
        target_codes = self.mapping[source_code]
        target_codes = [self.t_class.convert(c, **target_kwargs) for c in target_codes]
        return target_codes<|MERGE_RESOLUTION|>--- conflicted
+++ resolved
@@ -32,15 +32,10 @@
         pickle_filename = f"{self.s_vocab}_to_{self.t_vocab}.pkl"
         pickle_filepath = os.path.join(MODULE_CACHE_PATH, pickle_filename)
         if os.path.exists(pickle_filepath) and (not refresh_cache):
-<<<<<<< HEAD
-            logging.debug(
+            logger.debug(
                 f"Loaded {self.s_vocab}->{self.t_vocab} mapping "
                 f"from {pickle_filepath}"
             )
-=======
-            logger.debug(f"Loaded {self.s_vocab}->{self.t_vocab} mapping "
-                         f"from {pickle_filepath}")
->>>>>>> 6aad3481
             self.mapping = load_pickle(pickle_filepath)
         else:
             logger.debug(f"Processing {self.s_vocab}->{self.t_vocab} mapping...")
@@ -53,14 +48,9 @@
             self.mapping = defaultdict(list)
             for _, row in df.iterrows():
                 self.mapping[row[self.s_vocab]].append(row[self.t_vocab])
-<<<<<<< HEAD
-            logging.debug(
+            logger.debug(
                 f"Saved {self.s_vocab}->{self.t_vocab} mapping " f"to {pickle_filepath}"
             )
-=======
-            logger.debug(f"Saved {self.s_vocab}->{self.t_vocab} mapping "
-                         f"to {pickle_filepath}")
->>>>>>> 6aad3481
             save_pickle(self.mapping, pickle_filepath)
 
         # load source and target vocabulary classes
